language: python

matrix:
  # Set fast_finish to false to wait for OSX build to finish
  # We need both builds when we want to push an app update
  # Otherwise with fast_finish: true
  # the success of Linux build is enough for CI purposes
  fast_finish: true
  include:
    - os: linux
      sudo: false
      python: "3.5"
      env:
        - DEPLOY_DIR="linux"
      addons:
        apt:
          sources: &common_sources
          packages: &common_packages
            - g++
            - gcc
            - icnsutils # electron-builder dependency
            - graphicsmagick # electron-builder dependency
            - xvfb
    # TODO(mc, 2017-08-25): Disabled osx build in travis for now. Be sure to
    # revisit OSX CI in the near future
    # - os: osx
    #   language: generic
    #   env:
    #     - DEPLOY_DIR="mac"

# More: https://docs.travis-ci.com/user/caching/
cache:
  pip: true
  directories:
    - app/node_modules
    - $HOME/.pyenv
    - $HOME/.cache/brew
    - .nvm

before_install:
  - openssl aes-256-cbc -K $encrypted_f176ff9ac49f_key -iv $encrypted_f176ff9ac49f_iv -in .pypirc.enc -out $HOME/.pypirc -d

install:
  - source scripts/install-${TRAVIS_OS_NAME} # OS-specific installs
  - make install

script:
  - "export OT_TIME_SUFFIX=-$(date '+%Y-%m-%d_%H-%M')"
  - "export OT_BRANCH_SUFFIX=-${TRAVIS_BRANCH}"
  - "export OT_COMMIT_SUFFIX=-${TRAVIS_COMMIT:0:7}"
  # TODO(mc, 2017-08-28): use top level `make test`
  - make -C api test exe
  - > # Make docs on linux only
<<<<<<< HEAD
    if [[ "$TRAVIS_OS_NAME" == "linux" ]]; then (make -C api docs) fi;
=======
    if [[ "$TRAVIS_OS_NAME" == "linux" ]]; then (make -C api docs > /dev/null) fi;
>>>>>>> 33537796
  # TODO(mc, 2017-08-28): use top level `make test`
  # TODO(mc, 2017-09-13): handle cross-platform distributables
  - make -C app package test && make -C app dist-${TRAVIS_OS_NAME}
  # Clean up. This will leave only single-file build artifacts
  - find ./app/dist/** ! -name 'opentrons-v*' -exec rm -rf {} +

after_success:
  - make coverage

# Deploy the build version in an S3 bucket
deploy:
  - provider: s3
    access_key_id: $AWS_ACCESS_KEY
    secret_access_key: $AWS_SECRET_KEY
    bucket: ot-app-builds
    skip_cleanup: true
    local-dir: $(pwd)/app/dist
    upload-dir: $DEPLOY_DIR
    acl: public_read
    on:
      condition: $TRAVIS_TEST_RESULT = 0
      repo: OpenTrons/opentrons
      all_branches: true

  # Publish API to PyPI and Anaconda
  - provider: script
    skip_cleanup: true
    script: make -C api publish
    on:
      tags: true

env:
  global:
  - ENCRYPTION_LABEL: c6cefc96bb2c
  - COMMIT_AUTHOR_EMAIL: sphinx@opentrons.com
  - secure: XBRwYt3Bowc3klVy6FyXIfeyOBzFzrzMwRJbIz54L8Ov7o2qV8l+5M16iyOy8O8C1qTFMVyCmW3K+xHPQaMstq7rPeVACwJ9VpyQciaDAWVujhyhuN94hU0YtmB1KtmPUHdYCuD25eL5HJ2GDjmYqq/XUYyuX67rrPxT5b5z7Yf4kdkPyBIa5c+KyklYmJLdHGBJUuOfM7qvxOo7nlMyzU+LfgvtqM15g7eQIvXGDydi59lT6FOpW9J9h4Z2Nwmc2lHjxCxi5SI2NIR7K5DsqjtRi0eMcr1m098CA/T1Oh4c5qlG8Uoi+KpOcfcTuAP3VSFdbMgRFmtQ3gwJ71ZPB7GeqvLXSgriACl12n0uienOYrb6/X1Nujsl7Pxjh8KMiIBRcX2/46ecyeN+gP+6u9ic5mPRMFky1e2dqbbUTIeAw7397ufvtIPb0qW4mUMdu4NMkiRg01aF5ZmgVMXvnvQm/xyF+SC0Qtj9uOjZUzsj5DVnLuLHekP3OYpxRzFFzpjBZmdwCsEtwHH8PmuG/owa6Jmf4aXN50dgCL6oRPjWoH213jOdjplGI7ZMZXAigGrN9sT9Om67ZWNuN/TYgy+K3QIp2ELC6MmpJNuH9n8M1pCtynitSyvuW5YhG/j7VH3TKDogID3FOgPYAjfC0EshHt+Kl2GddaR3bpCa3XA=

notifications:
  email:
    on_success: change
    on_failure: change<|MERGE_RESOLUTION|>--- conflicted
+++ resolved
@@ -51,11 +51,7 @@
   # TODO(mc, 2017-08-28): use top level `make test`
   - make -C api test exe
   - > # Make docs on linux only
-<<<<<<< HEAD
-    if [[ "$TRAVIS_OS_NAME" == "linux" ]]; then (make -C api docs) fi;
-=======
     if [[ "$TRAVIS_OS_NAME" == "linux" ]]; then (make -C api docs > /dev/null) fi;
->>>>>>> 33537796
   # TODO(mc, 2017-08-28): use top level `make test`
   # TODO(mc, 2017-09-13): handle cross-platform distributables
   - make -C app package test && make -C app dist-${TRAVIS_OS_NAME}
